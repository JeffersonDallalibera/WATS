{
  "database": {
    "type": "sqlserver",
    "server": "",
    "database": "",
    "username": "",
    "password": "",
    "port": "1433"
  },
  "recording": {
    "enabled": true,
    "auto_start": true,
    "mode": "rdp_window",
    "output_dir": "C:/Users/jefferson.dallaliber/Videos/Wats",
    "fps": 10,
    "quality": 23,
    "resolution_scale": 1.0,
    "max_file_size_mb": 100,
    "max_duration_minutes": 30,
    "max_total_size_gb": 10.0,
    "max_file_age_days": 30,
    "cleanup_interval_hours": 6,
    "session_protection": {
      "enabled": true,
      "sanitize_metadata": true,
      "remove_sensitive_fields": true,
      "log_protection_actions": true
    }
  },
  "api": {
    "enabled": false,
    "base_url": "",
    "api_token": "",
    "auto_upload": false,
    "upload_timeout": 60,
    "max_retries": 3,
    "max_concurrent_uploads": 2,
    "delete_after_upload": false,
    "upload_older_recordings": true,
    "max_file_age_days": 30
  },
  "application": {
<<<<<<< HEAD
    "log_level": "DEBUG",
    "theme": "Dark"
=======
    "log_level": "INFO",
    "theme": "Dark",
    "window_title": "WATS - Sistema de Gravação RDP",
    "monitor": 2
  },
  "rdp": {
    "maximize_window": false,
    "window_mode": "fullscreen",
    "allow_window_override": true,
    "fullscreen": true,
    "default_width": 1024,
    "default_height": 768
>>>>>>> e89f8c1f
  }
}<|MERGE_RESOLUTION|>--- conflicted
+++ resolved
@@ -40,10 +40,6 @@
     "max_file_age_days": 30
   },
   "application": {
-<<<<<<< HEAD
-    "log_level": "DEBUG",
-    "theme": "Dark"
-=======
     "log_level": "INFO",
     "theme": "Dark",
     "window_title": "WATS - Sistema de Gravação RDP",
@@ -56,6 +52,5 @@
     "fullscreen": true,
     "default_width": 1024,
     "default_height": 768
->>>>>>> e89f8c1f
   }
 }