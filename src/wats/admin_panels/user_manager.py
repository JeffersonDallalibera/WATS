--- conflicted
+++ resolved
@@ -365,8 +365,6 @@
         for check in self.group_checkboxes.values():
             check.deselect()
 
-<<<<<<< HEAD
-=======
     # === MÉTODOS PARA PERMISSÕES INDIVIDUAIS ===
     
     def _load_users_individual(self):
@@ -569,5 +567,4 @@
             logging.error(f"Erro ao revogar permissão: {e}")
             messagebox.showerror("Erro", f"Erro ao revogar permissão:\n{e}")
 
->>>>>>> e89f8c1f
     # Não há função _delete_user neste painel (apenas inativar via checkbox 'Ativo')